/* Copyright 2013 10gen Inc.
 *
 * Licensed under the Apache License, Version 2.0 (the "License");
 * you may not use this file except in compliance with the License.
 * You may obtain a copy of the License at
 *
 * http://www.apache.org/licenses/LICENSE-2.0
 *
 * Unless required by applicable law or agreed to in writing, software
 * distributed under the License is distributed on an "AS IS" BASIS,
 * WITHOUT WARRANTIES OR CONDITIONS OF ANY KIND, either express or implied.
 * See the License for the specific language governing permissions and
 * limitations under the License.
 */

use std::*;

use bson::encode::*;

use util::*;
use msg::*;
use conn::Connection;
use conn_node::NodeConnection;
use conn_replica::ReplicaSetConnection;
use db::DB;
use coll::Collection;

/**
 * User interfaces with `Client`, which processes user requests
 * and sends them through the connection.
 *
 * All communication to server goes through `Client`, i.e. `DB`,
 * `Collection`, etc. all store their associated `Client`
 */
pub struct Client {
<<<<<<< HEAD
    conn : ~cell::Cell<@Connection>,
    db : ~cell::Cell<~str>,
=======
    conn : ~cell::Cell<NodeConnection>,
>>>>>>> 3cbdf9d0
    priv cur_requestId : ~cell::Cell<i32>,      // first unused requestId
    // XXX index cache?
}

impl Client {
    /**
     * Creates a new Mongo client.
     *
     * Currently can connect to single unreplicated, unsharded
     * server via `connect`.
     *
     * # Returns
     * empty `Client`
     */
    pub fn new() -> Client {
        Client {
            conn : ~cell::Cell::new_empty(),
            cur_requestId : ~cell::Cell::new(0),
        }
    }

    pub fn get_admin(@self) -> DB {
        DB::new(~"admin", self)
    }

    /**
     * Returns vector of database names.
     *
     * # Returns
     * vector of database names on success, `MongoErr` on any failure
     *
     * # Failure Types
     * * errors propagated from `run_command`
     * * response from server not in expected form (must contain
     *      "databases" field whose value is array of docs containing
     *      "name" fields of `UString`s)
     */
    pub fn get_dbs(@self) -> Result<~[~str], MongoErr> {
        let mut names : ~[~str] = ~[];

        // run_command from admin database
        let db = DB::new(~"admin", self);
        let resp = match db.run_command(SpecNotation(~"{ \"listDatabases\":1 }")) {
            Ok(doc) => doc,
            Err(e) => return Err(e),
        };

        // pull out database names
        let list = match resp.find(~"databases") {
            None => return Err(MongoErr::new(
                            ~"client::get_dbs",
                            ~"could not get databases",
                            ~"missing \"databases\" field in reply")),
            Some(tmp_doc) => {
                let tmp = copy *tmp_doc;
                match tmp {
                    Array(l) => l,
                    _ => return Err(MongoErr::new(
                            ~"client::get_dbs",
                            ~"could not get databases",
                            ~"\"databases\" field in reply not an Array")),
                }
            }
        };
        let fields = list.fields;
        for fields.iter().advance |&(_, @doc)| {
            match doc {
                Embedded(bson_doc) => match bson_doc.find(~"name") {
                    Some(tmp_doc) => {
                        match (copy *tmp_doc) {
                            UString(n) => names.push(n),
                            x => return Err(MongoErr::new(
                                        ~"client::get_dbs",
                                        ~"could not extract database name",
                                        fmt!("name field %? not UString", x))),

                        }
                    }
                    None => return Err(MongoErr::new(
                                ~"client::get_dbs",
                                ~"could not extract database name",
                                fmt!("no name field in %?", bson_doc))),

                },
                _ => return Err(MongoErr::new(
                                ~"client::get_dbs",
                                ~"could not extract database name",
                                fmt!("no BsonDocument in %?", doc))),
            }
        }

        Ok(names)
    }

    /**
     * Gets the specified `DB`.
     * Alternative to constructing the `DB` explicitly
     * (`DB::new(db, client)`).
     *
     * # Arguments
     * * `db` - name of `DB` to get
     *
     * # Returns
     * handle to specified database
     */
    pub fn get_db(@self, db : ~str) -> DB {
        DB::new(db, self)
    }

    /**
     * Drops the given database.
     *
     * # Arguments
     * * `db` - name of database to drop
     *
     * # Returns
     * () on success, MongoErr on failure
     *
     * # Failure Types
     * * anything propagated from run_command
     */
    pub fn drop_db(@self, db : ~str) -> Result<(), MongoErr> {
        let db = DB::new(db, self);
        match db.run_command(SpecNotation(~"{ \"dropDatabase\":1 }")) {
            Ok(_) => Ok(()),
            Err(e) => Err(e),
        }
    }

    /**
     * Gets the specified `Collection`.
     * Alternative to constructing the `Collection` explicitly
     * (`Collection::new(db, collection, client)`).
     *
     * # Arguments
     * * `db` - database from which to get collection
     * * `coll` - name of `Collection` to get
     *
     * # Returns
     * handle to specified collection
     */
    pub fn get_collection(@self, db : ~str, coll : ~str) -> Collection {
        Collection::new(db, coll, self)
    }

    /**
     * Connects to a single server.
     *
     * # Arguments
     * * `server_ip_str` - string containing IP address of server
     * * `server_port` - port to which to connect
     *
     * # Returns
     * () on success, `MongoErr` on failure
     *
     * # Failure Types
     * * already connected
     * * network
     */
    // XXX possibly make take enum of args for node, rs, etc.
    pub fn connect(&self, server_ip_str : ~str, server_port : uint)
                -> Result<(), MongoErr> {
        // check if already connected
        if !self.conn.is_empty() {
            return Err(MongoErr::new(
                            ~"client::connect",
                            ~"already connected",
                            ~"cannot connect if already connected; please first disconnect"));
        }

        // otherwise, make connection and connect to it
        let tmp = NodeConnection::new(server_ip_str, server_port);
        match tmp.connect() {
            Ok(_) => {
                self.conn.put_back(@tmp as @Connection);
                Ok(())
            }
            Err(e) => return Err(MongoErr::new(
                                    ~"client::connect",
                                    ~"connecting",
                                    fmt!("-->\n%s", e.to_str()))),
        }
    }

    /**
<<<<<<< HEAD
     * Connect to replica set with specified seed list.
     *
     * # Arguments
     * `seed` - seed list (vector) of ip/port pairs
     *
     * # Returns
     * () on success, MongoErr on failure
     */
    // TODO uri parsing
    pub fn connect_to_rs(&self, seed : ~[(~str, uint)]) -> Result<(), MongoErr> {
        if !self.conn.is_empty() {
            return Err(MongoErr::new(
                            ~"client::connect_to_rs",
                            ~"already connected",
                            ~"cannot connect if already connected; please first disconnect"));
        }

        let tmp = ReplicaSetConnection::new(seed);
        match tmp.connect() {
            Ok(_) => {
                self.conn.put_back(@tmp as @Connection);
                Ok(())
            }
            Err(e) => return Err(MongoErr::new(
                                    ~"client::connect_to_rs",
                                    ~"connecting",
                                    fmt!("-->\n%s", e.to_str()))),
        }
    }

    /**
     * Disconnect from server.
=======
     * Disconnects from server.
>>>>>>> 3cbdf9d0
     * Simultaneously empties connection cell.
     *
     * # Returns
     * () on success, `MongoErr` on failure
     *
     * # Failure Types
     * * network
     */
    pub fn disconnect(&self) -> Result<(), MongoErr> {
        if !self.conn.is_empty() { self.conn.take().disconnect() }
        // XXX currently succeeds even if not previously connected
        //      (may or may not be desired)
        else { Ok(()) }
    }

    /**
     * Sends message on connection; if write, checks write concern,
     * and if query, picks up OP_REPLY.
     *
     * # Arguments
     * * `msg` - bytes to send
     * * `wc` - write concern (if applicable)
     * * `auto_get_reply` - whether `Client` should expect an `OP_REPLY`
     *                      from the server
     *
     * # Returns
     * if read operation, `OP_REPLY` on success, `MongoErr` on failure;
     * if write operation, `None` on no last error, `MongoErr` on last error
     *      or network error
     */
    // TODO check_primary for replication purposes?
    pub fn _send_msg(@self, msg : ~[u8],
                            wc_pair : (&~str, Option<~[WRITE_CONCERN]>),
                            auto_get_reply : bool)
                -> Result<Option<ServerMsg>, MongoErr> {
        // first send message, exiting if network error
        match self.send(msg) {
            Ok(_) => (),
            Err(e) => return Err(MongoErr::new(
                                    ~"client::_send_msg",
                                    ~"",
                                    fmt!("-->\n%s", e.to_str()))),
        }

        // handle write concern or handle query as appropriate
        if !auto_get_reply {
            // requested write concern
            let (db_str, wc) = wc_pair;
            let db = DB::new(copy *db_str, self);

            match db.get_last_error(wc) {
                Ok(_) => Ok(None),
                Err(e) => Err(MongoErr::new(
                                    ~"client::_send_msg",
                                    ~"write concern error",
                                    fmt!("-->\n%s", e.to_str()))),
            }
        } else {
            // requested query
            match self._recv_msg() {
                Ok(m) => Ok(Some(m)),
                Err(e) => Err(MongoErr::new(
                                    ~"client::_send_msg",
                                    ~"error in response",
                                    fmt!("-->\n%s", e.to_str()))),
            }
        }
    }

    /**
     * Picks up server response.
     *
     * # Returns
     * `ServerMsg` on success, `MongoErr` on failure
     *
     * # Failure Types
     * * invalid bytestring/message returned (should never happen)
     * * server returned message with error flags
     * * network
     */
    fn _recv_msg(&self) -> Result<ServerMsg, MongoErr> {
        // receive message
        let m = match self.recv() {
            Ok(bytes) => match parse_reply(bytes) {
                Ok(m_tmp) => m_tmp,
                Err(e) => return Err(e),
            },
            Err(e) => return Err(e),
        };

        // check if any errors in response and convert to MongoErr,
        //      else pass along
        match copy m {
            OpReply { header:_, flags:f, cursor_id:_, start:_, nret:_, docs:_ } => {
                if (f & CUR_NOT_FOUND as i32) != 0i32 {
                    return Err(MongoErr::new(
                                ~"client::_recv_msg",
                                ~"CursorNotFound",
                                ~"cursor ID not valid at server"));
                } else if (f & QUERY_FAIL as i32) != 0i32 {
                    return Err(MongoErr::new(
                                ~"client::_recv_msg",
                                ~"QueryFailure",
                                ~"tmp"));
                }
                return Ok(m)
            }
        }
    }

    /**
     * Sends on `Connection` affiliated with this `Client`.
     *
     * # Arguments
     * * `bytes` - bytes to send
     *
     * # Returns
     * () on success, `MongoErr` on failure
     *
     * # Failure Types
     * * not connected
     * * network
     */
    pub fn send(&self, bytes : ~[u8]) -> Result<(), MongoErr> {
        if self.conn.is_empty() {
            Err(MongoErr::new(
                    ~"client::send",
                    ~"client not connected",
                    ~"attempted to send on nonexistent connection"))
        } else {
            let tmp = self.conn.take();
            let result = tmp.send(bytes);
            self.conn.put_back(tmp);
            result
        }
    }

    /**
     * Receives on `Connection` affiliated with this `Client`.
     *
     * # Returns
     * bytes received over connection on success, `MongoErr` on failure
     *
     * # Failure Types
     * * not connected
     * * network
     */
    pub fn recv(&self) -> Result<~[u8], MongoErr> {
        if self.conn.is_empty() {
            Err(MongoErr::new(
                    ~"client::recv",
                    ~"client not connected",
                    ~"attempted to receive on nonexistent connection"))
        } else {
            let tmp = self.conn.take();
            let result = tmp.recv();
            self.conn.put_back(tmp);
            result
        }
    }

    /**
     * Returns first unused requestId.
     */
    pub fn get_requestId(&self) -> i32 { self.cur_requestId.take() }

    /**
     * Increments first unused requestId and returns former value.
     */
    pub fn inc_requestId(&self) -> i32 {
        let tmp = self.cur_requestId.take();
        self.cur_requestId.put_back(tmp+1);
        tmp
    }
}<|MERGE_RESOLUTION|>--- conflicted
+++ resolved
@@ -33,12 +33,7 @@
  * `Collection`, etc. all store their associated `Client`
  */
 pub struct Client {
-<<<<<<< HEAD
     conn : ~cell::Cell<@Connection>,
-    db : ~cell::Cell<~str>,
-=======
-    conn : ~cell::Cell<NodeConnection>,
->>>>>>> 3cbdf9d0
     priv cur_requestId : ~cell::Cell<i32>,      // first unused requestId
     // XXX index cache?
 }
@@ -224,7 +219,6 @@
     }
 
     /**
-<<<<<<< HEAD
      * Connect to replica set with specified seed list.
      *
      * # Arguments
@@ -257,9 +251,6 @@
 
     /**
      * Disconnect from server.
-=======
-     * Disconnects from server.
->>>>>>> 3cbdf9d0
      * Simultaneously empties connection cell.
      *
      * # Returns
