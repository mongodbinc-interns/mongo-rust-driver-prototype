/* Copyright 2013 10gen Inc.
 *
 * Licensed under the Apache License, Version 2.0 (the "License");
 * you may not use this file except in compliance with the License.
 * You may obtain a copy of the License at
 *
 * http://www.apache.org/licenses/LICENSE-2.0
 *
 * Unless required by applicable law or agreed to in writing, software
 * distributed under the License is distributed on an "AS IS" BASIS,
 * WITHOUT WARRANTIES OR CONDITIONS OF ANY KIND, either express or implied.
 * See the License for the specific language governing permissions and
 * limitations under the License.
 */

use std::*;

use bson::encode::*;

use util::*;
<<<<<<< HEAD
use conn::Connection;
use conn_node::NodeConnection;
=======
use msg::*;
use conn::*;
>>>>>>> b0f72a9c
use db::DB;

/**
 * User interfaces with Client, which processes user requests
 * and sends them through the connection.
 *
 * All communication to server goes through Client, i.e. database,
 * collection, etc. all store their associated Client
 */
pub struct Client {
    conn : ~cell::Cell<NodeConnection>,
    db : ~cell::Cell<~str>,
    priv cur_requestId : ~cell::Cell<i32>,      // first unused requestId
    // XXX index cache?
}

impl Client {
    /**
     * Create a new Mongo Client.
     *
     * Currently can connect to single unreplicated, unsharded
     * server via `connect`.
     *
     * # Returns
     * empty Client
     */
    pub fn new() -> Client {
        Client {
            conn : ~cell::Cell::new_empty(),
            db : ~cell::Cell::new_empty(),
            cur_requestId : ~cell::Cell::new(0),
        }
    }

    pub fn get_admin(@self) -> DB {
        DB::new(~"admin", self)
    }

    /**
     * Return vector of database names.
     *
     * # Returns
     * vector of database names on success,
     * `MongoErr` on any failure
     *
     * # Failure Types
     * * errors propagated from `run_command`
     * * response from server not in expected form (must contain
     *      "databases" field whose value is array of docs containing
     *      "name" fields of `UString`s)
     */
    pub fn get_dbs(@self) -> Result<~[~str], MongoErr> {
        let mut names : ~[~str] = ~[];

        // run_command from admin database
        let db = DB::new(~"admin", self);
        let resp = match db.run_command(SpecNotation(~"{ \"listDatabases\":1 }")) {
            Ok(doc) => doc,
            Err(e) => return Err(e),
        };

        // pull out database names
        let list = match resp.find(~"databases") {
            None => return Err(MongoErr::new(
                            ~"client::get_dbs",
                            ~"could not get databases",
                            ~"missing \"databases\" field in reply")),
            Some(tmp_doc) => {
                let tmp = copy *tmp_doc;
                match tmp {
                    Array(l) => l,
                    _ => return Err(MongoErr::new(
                            ~"client::get_dbs",
                            ~"could not get databases",
                            ~"\"databases\" field in reply not an Array")),
                }
            }
        };
        let fields = list.fields;
        for fields.iter().advance |&(@_, @doc)| {
            match doc {
                Embedded(bson_doc) => match bson_doc.find(~"name") {
                    Some(tmp_doc) => {
                        let tmp = copy *tmp_doc;
                        match tmp {
                            UString(n) => names = names + ~[n],
                            x => return Err(MongoErr::new(
                                        ~"client::get_dbs",
                                        ~"could not extract database name",
                                        fmt!("name field %? not UString", copy x))),

                        }
                    }
                    None => return Err(MongoErr::new(
                                ~"client::get_dbs",
                                ~"could not extract database name",
                                fmt!("no name field in %?", copy bson_doc))),

                },
                _ => return Err(MongoErr::new(
                                ~"client::get_dbs",
                                ~"could not extract database name",
                                fmt!("no BsonDocument in %?", copy doc))),
            }
        }

        Ok(names)
    }

    // probably not actually needed
    pub fn use_db(&self, db : ~str) {
        if !self.db.is_empty() {
            self.db.take();
        }
        self.db.put_back(db);
    }

    /**
     * Drops the given database.
     *
     * # Arguments
     * * `db` - name of database to drop
     *
     * # Returns
     * () on success, MongoErr on failure
     *
     * # Failure Types
     * * anything propagated from run_command
     */
    pub fn drop_db(@self, db : ~str) -> Result<(), MongoErr> {
        let db = @DB::new(db, self);
        match db.run_command(SpecNotation(~"{ \"dropDatabase\":1 }")) {
            Ok(_) => Ok(()),
            Err(e) => Err(e),
        }
    }

    /**
     * Connect to a single server.
     *
     * # Arguments
     * * `server_ip_str` - string containing IP address of server
     * * `server_port` - port to which to connect
     *
     * # Returns
     * () on success, MongoErr on failure
     *
     * # Failure Types
     * * already connected
     * * network
     */
    pub fn connect(&self, server_ip_str : ~str, server_port : uint)
                -> Result<(), MongoErr> {
        if !self.conn.is_empty() {
            return Err(MongoErr::new(
                            ~"client::connect",
                            ~"already connected",
                            ~"cannot connect if already connected; please first disconnect"));
        }

        let tmp = NodeConnection::new(server_ip_str, server_port);
        match tmp.connect() {
            Ok(_) => {
                self.conn.put_back(tmp);
                Ok(())
            }
            Err(e) => return Err(MongoErr::new(
                                    ~"client::connect",
                                    ~"connecting",
                                    fmt!("-->\n%s", MongoErr::to_str(e)))),
        }
    }

    /**
     * Disconnect from server.
     * Simultaneously empties connection cell.
     *
     * # Returns
     * () on success, MongoErr on failure
     *
     * # Failure Types
     * * network
     */
    pub fn disconnect(&self) -> Result<(), MongoErr> {
        if !self.conn.is_empty() { self.conn.take().disconnect() }
        // XXX currently succeeds even if not previously connected.
        else { Ok(()) }
    }

    /**
     * Sends message on connection; if write, checks write concern,
     * and if query, picks up OP_REPLY.
     *
     * # Arguments
     * * `msg` - bytes to send
     * * `wc` - write concern (if applicable)
     * * `auto_get_reply` - whether Client should expect an `OP_REPLY`
     *                      from the server
     *
     * # Returns
     * if read operation, `OP_REPLY` on success, MongoErr on failure;
     * if write operation, None on no last error, MongoErr on last error
     *      or network error
     */
    // TODO check_primary for replication purposes?
    pub fn _send_msg(@self, msg : ~[u8], wc_pair : (~str, Option<~[WRITE_CONCERN]>), auto_get_reply : bool)
                -> Result<Option<ServerMsg>, MongoErr> {
        // first send message, exiting if network error
        match self.send(msg) {
            Ok(_) => (),
            Err(e) => return Err(MongoErr::new(
                                    ~"client::_send_msg",
                                    ~"",
                                    fmt!("-->\n%s", MongoErr::to_str(e)))),
        }

        // handle write concern or handle query as appropriate
        if !auto_get_reply {
            // requested write concern
            let (db_str, wc) = wc_pair;
            let db = DB::new(db_str, self);

            match db.get_last_error(wc) {
                Ok(_) => Ok(None),
                Err(e) => Err(MongoErr::new(
                                    ~"client::_send_msg",
                                    ~"write concern error",
                                    fmt!("-->\n%s", MongoErr::to_str(e)))),
            }
        } else {
            // requested query
            match self._recv_msg() {
                Ok(m) => Ok(Some(m)),
                Err(e) => Err(MongoErr::new(
                                    ~"client::_send_msg",
                                    ~"error in response",
                                    fmt!("-->\n%s", MongoErr::to_str(e)))),
            }
        }
    }

    /**
     * Picks up server response.
     *
     * # Returns
     * ServerMsg on success, MongoErr on failure
     *
     * # Failure Types
     * * invalid bytestring/message returned (should never happen)
     * * server returned message with error flags
     * * network
     */
    fn _recv_msg(&self) -> Result<ServerMsg, MongoErr> {
        let m = match self.recv() {
            Ok(bytes) => match parse_reply(bytes) {
                Ok(m_tmp) => m_tmp,
                Err(e) => return Err(e),
            },
            Err(e) => return Err(e),
        };

        match m {
            OpReply { header:_, flags:f, cursor_id:_, start:_, nret:_, docs:_ } => {
                if (f & CUR_NOT_FOUND as i32) != 0i32 {
                    return Err(MongoErr::new(
                                ~"client::_recv_msg",
                                ~"CursorNotFound",
                                ~"cursor ID not valid at server"));
                } else if (f & QUERY_FAIL as i32) != 0i32 {
                    return Err(MongoErr::new(
                                ~"client::_recv_msg",
                                ~"QueryFailure",
                                ~"tmp"));
                }
                return Ok(m)
            }
        }
    }

    /**
     * Send on connection affiliated with this client.
     *
     * # Arguments
     * * `bytes` - bytes to send
     *
     * # Returns
     * () on success, MongoErr on failure
     *
     * # Failure Types
     * * not connected
     * * network
     */
    pub fn send(&self, bytes : ~[u8]) -> Result<(), MongoErr> {
        if self.conn.is_empty() {
            Err(MongoErr::new(
                    ~"client::send",
                    ~"client not connected",
                    ~"attempted to send on nonexistent connection"))
        } else {
            let tmp = self.conn.take();
            let result = tmp.send(bytes);
            self.conn.put_back(tmp);
            result
        }
    }

    /**
     * Receive on connection affiliated with this client.
     *
     * # Returns
     * bytes received over connection on success, MongoErr on failure
     *
     * # Failure Types
     * * not connected
     * * network
     */
    pub fn recv(&self) -> Result<~[u8], MongoErr> {
        if self.conn.is_empty() {
            Err(MongoErr::new(
                    ~"client::recv",
                    ~"client not connected",
                    ~"attempted to receive on nonexistent connection"))
        } else {
            let tmp = self.conn.take();
            let result = tmp.recv();
            self.conn.put_back(tmp);
            result
        }
    }

    /**
     * Returns first unused requestId.
     */
    pub fn get_requestId(&self) -> i32 { self.cur_requestId.take() }

    /**
     * Increments first unused requestId and returns former value.
     */
    pub fn inc_requestId(&self) -> i32 {
        let tmp = self.cur_requestId.take();
        self.cur_requestId.put_back(tmp+1);
        tmp
    }
}<|MERGE_RESOLUTION|>--- conflicted
+++ resolved
@@ -18,13 +18,9 @@
 use bson::encode::*;
 
 use util::*;
-<<<<<<< HEAD
+use msg::*;
 use conn::Connection;
 use conn_node::NodeConnection;
-=======
-use msg::*;
-use conn::*;
->>>>>>> b0f72a9c
 use db::DB;
 
 /**
