--- conflicted
+++ resolved
@@ -143,13 +143,8 @@
      * # Returns
      * handle to given collection
      */
-<<<<<<< HEAD
-    pub fn new<'a>(db : ~str, name : ~str, client : &'a Client) -> Collection<'a> {
-        Collection { db : db, name : name, client : client }
-=======
-    pub fn new(db : &str, name : &str, client : @Client) -> Collection {
-        Collection { db : db.to_owned(), name : name.to_owned(), client : client }
->>>>>>> 84707513
+    pub fn new<'a>(db : &str, name : ~str, client : &'a Client) -> Collection<'a> {
+        Collection { db : db.to_owned(), name : name, client : client }
     }
 
     /**
