--- conflicted
+++ resolved
@@ -6,15 +6,10 @@
            "Kevin Yeh <kevinyeah@utexas.edu>"]
 
 [dependencies]
-<<<<<<< HEAD
-bson = "0.1"
 byteorder = "0.3"
 nalgebra = "0.2"
 rustc-serialize = "0.3"
-=======
-byteorder = "0.3.10"
 
 [dependencies.bson]
 git="https://github.com/kyeah/bson-rs"
-ref="af061a4a4f06cc522c6796b3e361b8938bd19142"
->>>>>>> 2fa494eb
+ref="af061a4a4f06cc522c6796b3e361b8938bd19142"